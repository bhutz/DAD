"""
Functions to help working with functions in dimension 1
defined over number fields.

AUTHORS:

- Ben Hutz (2023-10): initial version

"""

# ****************************************************************************
#       Copyright (C) 2023 Ben Hutz <benjamin.hutz@slu.edu>
#
# This program is free software: you can redistribute it and/or modify
# it under the terms of the GNU General Public License as published by
# the Free Software Foundation, either version 3 of the License, or
# (at your option) any later version.
#                  https://www.gnu.org/licenses/
# ****************************************************************************


from copy import copy
from cypari2.handle_error import PariError
from sage.categories.function_fields import FunctionFields
from sage.dynamics.arithmetic_dynamics.generic_ds import DynamicalSystem
from sage.matrix.constructor import matrix
from sage.matrix.matrix_space import MatrixSpace
from sage.misc.verbose import set_verbose
from sage.rings.fraction_field import FractionField
from sage.rings.fraction_field import FractionField_generic
from sage.rings.integer_ring import ZZ
from sage.rings.polynomial.multi_polynomial_ring_base import MPolynomialRing_base
from sage.rings.polynomial.polynomial_ring import PolynomialRing_general
from sage.rings.polynomial.polynomial_ring_constructor import PolynomialRing
from sage.rings.qqbar import number_field_elements_from_algebraics
from sage.rings.qqbar import QQbar
from sage.rings.rational_field import QQ
from sage.schemes.projective.projective_space import ProjectiveSpace


#sagerel -pip install pysha3
import sha3  #adds shake to hashlib
import hashlib  #for shake
from cysignals.alarm import alarm
from cysignals.signals import AlarmInterrupt
from cysignals.alarm import cancel_alarm
import sys

#length of SHAKE-256S hash for function label
digest_length = int(4)


###########################################
# General Functions
###########################################


from functions.function_dim_1_helpers_generic import get_coefficients
from functions.function_dim_1_helpers_generic import get_post_critical
from functions.function_dim_1_helpers_generic import choose_display_model
from functions.function_dim_1_helpers_generic import graph_to_array
from functions.function_dim_1_helpers_generic import array_to_graph


##############################################################
#  Functionality for working with functions over number fields
##############################################################

from fields.field_helpers_NF import normalize_field_NF
from fields.field_helpers_NF import lmfdb_field_label_NF
from fields.field_helpers_NF import get_sage_field_NF

from functions.families_dim_1_helpers_NF import get_sage_family_NF

def normalize_function_NF(F, log_file=sys.stdout):
    """
    check that base field is in normalize form. If not, normalize it
    and the dynamical system. Return the normalized dynamical system.

    """
    base_field = F.base_ring()
    if isinstance(base_field, FractionField_generic) or base_field in FunctionFields():
        lcm_den = lcm([t.denominator() for g in F for t in g.coefficients()])
        F.scale_by(lcm_den)
        base_field = base_field.ring()
        F = F.change_ring(base_field)

    if isinstance(base_field, (PolynomialRing_general, MPolynomialRing_base)):
        R = PolynomialRing(base_field.base_ring(), base_field.ngens(), 't')
        phi = base_field.hom(R.gens(), R)
        F = F.change_ring(phi)
        base_field = base_field.base_ring()
        K, phi = normalize_field_NF(base_field, log_file=log_file)
        if not K is base_field:
            #extend to polyring
            phi = F.base_ring().hom(phi, F.base_ring().change_ring(phi.codomain()))
            F = F.change_ring(phi)
            log_file.write('Normalized base field:' + str(F.base_ring()) + ' to ' + str(K) + '\n')
    else:
        K, phi = normalize_field_NF(base_field, log_file=log_file)
        if not K is base_field:
            F = F.change_ring(phi)
            log_file.write('Normalized base field:' + str(base_field) + ' to ' + str(K) + '\n')

    return F, phi


def model_in_database_NF(F, my_cursor, sigma_1=None, conj_fns=None, log_file=sys.stdout):
    """
    Determine if the model F is in the database.

    if it is return 1, label, otherwise return 0, '0'
    """
    if conj_fns is None:
        if sigma_1 is None:
                s1 = [str(t) for t in F.sigma_invariants(1)]
                sigma_1 = str(hashlib.shake_256(''.join(s1).encode('utf-8')).hexdigest(digest_length))
        query = {'degree':int(F.degree()), 'sigma_one': sigma_1}
        my_cursor.execute("""SELECT
            function_id,
            (original_model).coeffs,(original_model).base_field_label,
            (monic_centered).coeffs,(monic_centered).base_field_label,
            (reduced_model).coeffs,(reduced_model).base_field_label
             FROM functions_dim_1_NF
            WHERE degree=%(degree)s AND sigma_one=%(sigma_one)s""",query)
        conj_fns = my_cursor.fetchall()

    model_names = ['original_model', 'monic_centered', 'reduced_model']
    #field_label, emb_index, field_id = get_field_label(F.base_ring(), log_file=log_file)
    F_coeffs = [get_coefficients(g) for g in F]
    bool, K_id = lmfdb_field_label_NF(F.base_ring(), log_file=log_file)
    if not bool:
        log_file.write('model' + str(F) + 'base field not found in LMFDB')
        raise ValueError('base field not found in LMFDB')
    for g in conj_fns:
        for i in range(len(model_names)):
            if g[2*i+1] == F_coeffs and g[2*i+2] == str(K_id):
                return 1, g[0]
    return 0, '0'


def get_sage_func_NF(function_id, model_name, my_cursor, log_file=sys.stdout):
    """
    Given a label and a model name, return the sage dynamical system.

    """
    query={}
    query['function_id']=function_id
    if model_name == 'original':
        my_cursor.execute("""SELECT (original_model).coeffs, (original_model).base_field_label FROM functions_dim_1_NF
            WHERE function_id=%(function_id)s
            """, query)
    elif model_name == 'monic_centered':
        my_cursor.execute("""SELECT (monic_centered).coeffs, (monic_centered).base_field_label FROM functions_dim_1_NF
            WHERE function_id=%(function_id)s
            """, query)
    elif model_name == 'reduced':
        my_cursor.execute("""SELECT (reduced_model).coeffs, (reduced_model).base_field_label FROM functions_dim_1_NF
            WHERE function_id=%(function_id)s
            """, query)
    G = my_cursor.fetchone()

    K = get_sage_field_NF(G['base_field_label'])
    P = ProjectiveSpace(K,1,'x,y')
    R = P.coordinate_ring()
    x,y = R.gens()
    d = len(G['coeffs'][0])-1
    polys = []
    for L in G['coeffs']:
        poly = 0
        for i in range(0,d+1):
            poly += x**(d-i)*y**i*K(L[i])
        polys.append(poly)

    return DynamicalSystem(polys, domain=P)

def check_conjugates_NF(F,G, normalize_base=False, log_file=sys.stdout):
    """
    F,G are two sage models with same degree, dimension

    returns 0 for different conj class
    1 for rationally conjugate
    2 for rational twists

    """
    if normalize_base:
        F, phiF = normalize_function_NF(F)
        G, phiG = normalize_function_NF(G)
    Kf = F.base_ring()
    Kg = G.base_ring()
    try:
        Fbar = F.change_ring(QQbar)
    except ValueError:
        Fbar = F.change_ring(F.base_ring().embeddings(QQbar)[0])
    try:
        Gbar = G.change_ring(QQbar)
    except ValueError:
        Gbar = G.change_ring(G.base_ring().embeddings(QQbar)[0])
    CS = Fbar.conjugating_set(Gbar)

    if len(CS) == 0:
        return 0
    if Kf != Kg:
        return 1 #either conjugate or not, but not rational twists since defined over different fields
    #so we assume they have the same base field so we are looking for twists
    for m in CS:
        K, E, phi = number_field_elements_from_algebraics([t for r in m for t in r])
        K, psi = normalize_field_NF(K, log_file=log_file)
        if K.is_subring(Kf):
            return 1
    return 2



def conj_in_database_NF(F, my_cursor, conj_fns=None, log_file=sys.stdout, timeout=30):
    """
    Determine if F is conjugate to a model already in the database.
    This includes the identity conjugation.

    This can either be conjugate over the base field or a twist
    (conjugate over an extension of the base field).

    Need to be careful that max_sigma is not larger than what is computed in the database.
    If it is, it will always say the function is new.

    Returns:
    0,[]  if not there.
    1,[g] if rationally conjugate to g
    2,[...] if a twist of ...
    """
    base_field = F.base_ring()
    query = {}
    query['degree'] = int(F.degree())
    s1 = [str(t) for t in F.sigma_invariants(1)]
    sigma_1 = str(hashlib.shake_256(''.join(s1).encode('utf-8')).hexdigest(digest_length))
    query['sigma_one'] = sigma_1
    if conj_fns is None:
        my_cursor.execute("""SELECT * FROM functions_dim_1_NF
        WHERE degree=%(degree)s AND sigma_one=%(sigma_one)s""",query)
        conj_fns = my_cursor.fetchall()
    if len(conj_fns) == 0:
        #nothing with the same sigma_1
        return 0, []

    bool, g_id = model_in_database_NF(F, my_cursor, conj_fns=conj_fns, log_file=log_file)
    if bool:
        return 1, g_id 

    #now check for twists/conjugates
    #sigma_2
    s2 = [str(t) for t in F.sigma_invariants(2)]
    sigma_2 = str(hashlib.shake_256(''.join(s2).encode('utf-8')).hexdigest(digest_length))
    query['sigma_two'] = sigma_2
    my_cursor.execute("""SELECT * FROM functions_dim_1_NF
        WHERE degree=%(degree)s AND
            sigma_one=%(sigma_one)s AND sigma_two=%(sigma_two)s""",query)
    conj_fns = my_cursor.fetchall()
    if len(conj_fns) == 0:
        #nothing with the same sigma_1,sigma_2
        return 0, []

    try:
        if timeout != 0:
            alarm(timeout)
        for g in conj_fns:
            # TODO allow other models?
            twist_val = check_conjugates_NF(get_sage_func_NF(g[0], 'original', my_cursor),F)
            if twist_val == 1:
                log_file.write('already there: conjugate found in db: ' + str(list(F)) + ' as ' + str(g[0]) + '\n')
                cancel_alarm()
                return 1, [g['function_id']]
            elif twist_val == 2:
                if g['rational_twists'] is None:
                    twist_list = [g['function_id']]
                else:
                    twist_list = g['rational_twists'] + [g['function_id']]
                    twist_list.sort()
                log_file.write('has twist in db: ' + str(list(F)) + ' as ' + str(twist_list) + '\n')
                cancel_alarm()
                return 2, twist_list
        #not in database
        cancel_alarm()
        return 0, []

    except AlarmInterrupt:
        log_file.write('timeout: func_in_db: ' + str(timeout) + ':' + str(list(F)) + '\n')
        #raise


def add_function_NF(F, my_cursor, bool_add_field=False, log_file=sys.stdout, timeout=30):
    """
    Give a sage function F, determine it's label and add it to the database.

    add_field checks to see if the field is in the database and adds it if it is not


    'degree'
    'label'
    'base_field_label'
    'base_field_degree'
    'twists' - and updates twists field for the twists of F
    'models.original'
        'coeffs'
        'resultant'
        'bad_primes'
        'height'
        'base_field_label'
        'conjugation_from_original'
            'val'
            'base_field_label'
    'display_model' = 'original'
    'sigma_invariants.one'
    'citations'

    """
    f = {}
    f['degree'] = int(F.degree())
    f['dimension'] = int(F.codomain().dimension_relative())
    #f['keywords'] = keywords

    base_field = F.base_ring()
    #if isinstance(base_field, (PolynomialRing_general, MPolynomialRing_base))\
    #  or base_field in FunctionFields() or isinstance(base_field, FractionField_generic):
    #    f['num_parameters'] = int(base_field.ngens())
    #    F, phi = normalize_function(F, log_file=log_file)
    #    base_field = F.base_ring().base_ring()
    #else:
    #    f['num_parameters'] = int(0)
    #    F, phi = normalize_function(F, log_file=log_file)
    #    base_field = F.base_ring()

    F, phi = normalize_function_NF(F, log_file=log_file)

    bool, K_id = lmfdb_field_label_NF(base_field)
    if not bool:
        log_file.write('Could not add : ' + str(list(F)) + ' because ' + str(base_field) + ' not in database \n')
        raise ValueError("base_field not in database")
    F.normalize_coordinates()

    f['base_field_label'] = K_id
    f['base_field_degree'] = int(base_field.degree())
    #f['base_field_emb'] = int(emb_index)

    # TODO: What about labels for Lattes maps? Should it be based on cremona label?
    s1 = [str(t) for t in F.sigma_invariants(1)]
    sigma_1 = str(hashlib.shake_256(''.join(s1).encode('utf-8')).hexdigest(digest_length))
    s2 = [str(t) for t in F.sigma_invariants(2)]
    sigma_2 = str(hashlib.shake_256(''.join(s2).encode('utf-8')).hexdigest(digest_length))

    f['sigma_one'] = sigma_1
    f['sigma_two'] = sigma_2

    #see if a conjugate is already in the database
    log_file.write('Searching for functions: ' + str(list(F)) + ': ')
    query = {'degree':f['degree'], 'sigma_one': f['sigma_one'],\
        'sigma_two': f['sigma_two']}
    my_cursor.execute("""SELECT * FROM functions_dim_1_NF
        WHERE degree=%(degree)s AND sigma_one=%(sigma_one)s
        AND sigma_two=%(sigma_two)s""",query)
    conj_fns = my_cursor.fetchall()
    m = len(conj_fns)
    found, L = conj_in_database_NF(F, my_cursor, conj_fns=conj_fns, log_file=log_file, timeout=timeout)

    if found == 1:
        #function or rational conjugate already there
        log_file.write('function already known for : ' + str(L[0]) + '\n')
        return False, L[0]
    # otherwise we'll add the function
    # assume none are conjugate if we get to here
    f['ordinal'] = m+1

    #original model
    f['original_model.coeffs'] = [get_coefficients(g) for g in F]
    f['original_model.resultant'] = str(F.resultant())
    if F.base_ring().degree() == 1:
        bad_primes = F.primes_of_bad_reduction()
    else:
        bad_primes = list(set([p.norm() for p in F.primes_of_bad_reduction()])) #remove duplicates
        bad_primes.sort()
    f['original_model.bad_primes'] = [int(p) for p in bad_primes]
    f['original_model.height'] = float(F.global_height())
    f['original_model.base_field_label'] = f['base_field_label']
    #models['original'].update({'base_field_emb': int(emb_index)})
    M = MatrixSpace(F.base_ring(), F.domain().dimension_relative()+1, F.domain().dimension_relative()+1).one()
    #conjugation to original model
    #f['original_model.conjugation_from_original'] = [str(t) for r in M for t in r]
    #f['original_model.conjugation_from_original_base_field_label'] = f['base_field_label']

    f['display_model'] = 'original'
    log_file.write('original computed: \n')

    my_cursor.execute("""INSERT INTO functions_dim_1_NF
        (degree, base_field_label, base_field_degree,
         sigma_one, sigma_two, ordinal,
         original_model.coeffs, original_model.resultant, original_model.bad_primes,
         original_model.height, original_model.base_field_label,
         display_model)
        VALUES
        (%(degree)s, %(base_field_label)s, %(base_field_degree)s,
         %(sigma_one)s,%(sigma_two)s,%(ordinal)s,
         %(original_model.coeffs)s, %(original_model.resultant)s, %(original_model.bad_primes)s,
         %(original_model.height)s, %(original_model.base_field_label)s,
         %(display_model)s)
        RETURNING function_id """,f)
    F_id = my_cursor.fetchone()[0]
    f['function_id'] = F_id
    if my_cursor.rowcount == 0: #error check rowcount after insert
        log_file.write('add_function_NF failure: ' + str(F_id) + ' not inserted \n')
        raise ValueError('add_function_NF insert failure on ' + str(F))
    else:
        log_file.write('add_function_NF: ' + str(F_id) + ' successfully inserted \n') 
    log_file.write('inserted: ' + str(list(F)) + ' as ' + str(F_id) + '\n')

    if found == 2:
        #There is one or more twists in database
        f['twists'] = L
        log_file.write('twist list: ' + str(L) + ' for ' + str(F_id) + '\n')
        my_cursor.execute("""UPDATE functions_dim_1_NF
                    SET rational_twists = %(twists)s
                    WHERE function_id=%(function_id)s
                    """,f)
        if my_cursor.rowcount == 0: #error check rowcount after update
            log_file.write('add_function_NF failure: ' + str(F_id) + ' not updated \n')
        else:
            log_file.write('add_function_NF: ' + str(F_id) + ' successfully updated \n') 

        for twist_id in L:
            my_cursor.execute("""SELECT rational_twists FROM functions_dim_1_NF
                WHERE function_id=%s """,[twist_id])
            h = my_cursor.fetchone()
            twist_list = copy(L)
            twist_list.remove(twist_id)
            twist_list.append(f['function_id'])
            twist_list.sort()
            my_cursor.execute("""UPDATE functions_dim_1_NF
                    SET rational_twists = %s
                    WHERE function_id=%s
                    """,[twist_list, twist_id])
            if my_cursor.rowcount == 0: #error check rowcount after update
                log_file.write('add_function_NF failure: ' + str(twist_id) + ' not updated \n')
            else:
                log_file.write('add_function_NF: ' + str(twist_id) + ' successfully updated \n') 
            log_file.write('updating twist list for: ' + str(twist_id) + '\n')
    return True, F_id


def add_is_pcf(my_cursor, function_id=None, model_name='original', bool_add_field=False, log_file=sys.stdout, timeout=30):
    """
    Determine if the given function (identified by label) is postcritically finite.

    'is_pcf'

    """
    if timeout != 0:
        alarm(timeout)
    try:
        log_file.write('computing is_pcf for : ' + str(function_id) + '\n')
        F = get_sage_func_NF(function_id, model_name, my_cursor, log_file=log_file)
        pcf = {'function_id':function_id}
        try:
            is_pcf = F.is_postcritically_finite()
        except ValueError:
            is_pcf = F.is_postcritically_finite(embedding=F.base_ring().embeddings(QQbar)[0])
        pcf['is_pcf']=is_pcf
        K, phi = F.field_of_definition_critical(return_embedding=True)
        L, psi = normalize_field_NF(K, log_file=log_file)
        bool, L_id = lmfdb_field_label_NF(L)
        if not bool:
            log_file.write('Could not add crtical point information for : ' + str(list(F)) + ' because ' + str(L) + ' not in database \n')
            raise ValueError("base_field not in database")
        F_cp = F.change_ring(psi*phi)
        cp = F_cp.critical_points()
        pcf['cp_cardinality'] = len(cp)
        pcf['cp_field_of_defn'] = L_id
        my_cursor.execute("""UPDATE functions_dim_1_NF
                    SET is_pcf = %(is_pcf)s,
                        cp_cardinality = %(cp_cardinality)s,
                        cp_field_of_defn = %(cp_field_of_defn)s
                    WHERE function_id=%(function_id)s
                    """,pcf)

        if my_cursor.rowcount == 0:
            log_file.write('PCF: function ' + str(function_id) + 'not found \n')
            raise ValueError("PCF: function not found to update")
        else:
            log_file.write('updated ' + str(my_cursor.rowcount) + ' functions for is_pcf \n')
        log_file.write('is_pcf finished\n')
        cancel_alarm()
        return True
    except AlarmInterrupt:
        log_file.write('timeout: is_pcf for:' + str(timeout) + ':' + str(function_id) + '\n')
    except Exception as e:
        log_file.write('failure: is_pcf for:' + str(function_id) + 'with error:' + str(e) + '\n')
        #raise

    cancel_alarm()
    return False


def add_critical_portrait(function_id, my_cursor, model_name='original', log_file=sys.stdout, timeout=30):
    """
    If the function is pcf create the critical point portrait.

    computes:
      critical_portrait_cardinality
      post_critical_cardinality
      critical_portrait_components
      critical_portrait_structure
      critical_portrait_graph_id

    action can be add/replace
    """
    if timeout != 0:
        alarm(timeout)

    log_file.write('computing critical portrait for:' + str(function_id) + '\n')
    query={}
    query['function_id']=function_id
    my_cursor.execute("""SELECT is_pcf FROM functions_dim_1_NF
            WHERE function_id=%(function_id)s""",query)
    is_pcf = my_cursor.fetchone()['is_pcf']
    if not is_pcf:
        log_file.write('critical portrait: not pcf:' + str(function_id) + '\n')
        return True
        #raise ValueError('Function ' + function_id + ' not pcf')

    try:
        F = get_sage_func_NF(function_id, model_name, my_cursor, log_file=log_file)
        g = F.critical_point_portrait()

        #identify graph and add if necessary
        query['critical_portrait_graph_id'] = identify_graph(g, F, my_cursor, 2, log_file=log_file)
        my_cursor.execute("""UPDATE functions_dim_1_NF
            SET critical_portrait_graph_id = %(critical_portrait_graph_id)s
            WHERE function_id=%(function_id)s
            """,query)
        if my_cursor.rowcount == 0: #error check rowcount after update
            log_file.write('add_critical_portait failure: ' + str(function_id) + ' not updated \n')
        else:
            log_file.write('add_critical_portrait: ' + str(function_id) + ' successfully updated \n')      
        cancel_alarm()
        log_file.write('critical portrait added:' + str(function_id) + '\n')
        return True

    except PariError:
        log_file.write('pari error create critical portrait:' +  function_id + '\n')
        pass #ran out of memory pari.allocatemem(##) for more
        #or normal_form was not cooercible?
    except AlarmInterrupt:
        log_file.write('timeout: create critical portrait:' + str(timeout) + ':' + str(function_id) + '\n')

    return False


def add_automorphism_group_NF(function_id, my_cursor, model_name='original', log_file=sys.stdout, timeout=30):
    """
    Find the automorphisms group.

    """
    query={}
    query['function_id']=function_id
    if timeout != 0:
        alarm(timeout)
    log_file.write('starting aut group for:' + str(function_id) + '\n')
    try:
        F = get_sage_func_NF(function_id, model_name, my_cursor, log_file=log_file)
        try:
            Fbar = F.change_ring(QQbar)
        except ValueError:
            Fbar = F.change_ring(F.base_ring().embeddings(QQbar)[0])

        aut = Fbar.automorphism_group()
        query['automorphism_group_cardinality'] = int(len(aut))
        my_cursor.execute("""UPDATE functions_dim_1_NF
            SET automorphism_group_cardinality = %(automorphism_group_cardinality)s
            WHERE function_id=%(function_id)s
            """,query)
        if my_cursor.rowcount == 0: #error check rowcount after update
            log_file.write('add_automorphism_group_NF failure: ' + str(function_id) + ' not updated \n')
        else:
            log_file.write('add_automorphism_group_NF: ' + str(function_id) + ' successfully updated \n') 
        cancel_alarm()
        log_file.write('aut group computed for:' + str(function_id) + '\n')
        return True
    except AlarmInterrupt:
        log_file.write('timeout: aut group for:' + str(timeout) + ':' + str(function_id) + '\n')
    except Exception as e:
        log_file.write('failure: aut group for:' + str(function_id) + 'with error:' + str(e) + '\n')
        #raise
    cancel_alarm()
    return False

def identify_graph(G, f, my_cursor, type, log_file=sys.stdout):
    """
    determine if the digraph is already in the table and returns it's graph_id

    If it is not in the table, then add it.

    G is the graph of perperiodic or critical points
    f is the fuction
    """
    graph_data = {}
    if len(G.vertices()) == 0:
        graph_data['cardinality'] = 0
        graph_data['preperiodic_components'] = []
        graph_data['num_components'] = 0
        graph_data['positive_in_degree'] = 0
        graph_data['periodic_cardinality'] = 0
        graph_data['periodic_cycles'] = []
        graph_data['max_tail'] = 0
        graph_data['edges'] = []
    graph_data['cardinality'] = len(G.vertices())
    graph_data['preperiodic_components'] = G.connected_components_sizes()
    graph_data['num_components'] = len(G.connected_components())
    graph_data['positive_in_degree'] = len([t for t in G.in_degree() if t != 0])
    periodic = set()
    for T in G.all_simple_cycles():
        periodic=periodic.union(set(T))
    graph_data['periodic_cardinality'] = len(periodic)
    periodic_cycles = []
    for T in G.connected_components():
        num_periodic=0
        for t in T:
            if t in periodic:
                num_periodic+=1
        periodic_cycles.append(int(num_periodic))
    graph_data['periodic_cycles'] = periodic_cycles
    max_tail = 0
    for t in G.all_simple_paths():
        i=0
        while t[i] not in periodic and i != len(t)-1:
            i+=1
        if i > max_tail:
            max_tail = i
    graph_data['max_tail'] = int(max_tail)
    #check whether the graph is in the table
    my_cursor.execute("""SELECT
         graph_id, edges, type
         FROM graphs_dim_1_NF
        WHERE cardinality=%(cardinality)s AND
            periodic_cycles = %(periodic_cycles)s AND
            num_components = %(num_components)s AND
            preperiodic_components = %(preperiodic_components)s AND
            max_tail = %(max_tail)s
        """,graph_data)
    # Check for isomorphic graphs
    for row in my_cursor.fetchall():
        G_graph = array_to_graph(row['edges'])
        if G_graph.is_isomorphic(G):
            log_file.write('graph already in table: ' + str(row['graph_id']) + '\n')
            if row['type']&type == 0:  #bitwise and
                #need to update
                new_type = row['type'] | type #bitwise or
                my_cursor.execute("""UPDATE graphs_dim_1_NF
                SET type = %s
                WHERE
                    graph_id = %s
                """, [new_type, row['graph_id']])
                if my_cursor.rowcount == 0: #error check rowcount after update
                    log_file.write('identify_graph failure: ' + str(row['graph_id']) + ' not updated \n')
                else:
                    log_file.write('identify_graph: ' + str(row['graph_id']) + ' successfully updated \n') 
                log_file.write('updated type for ' + str(row['graph_id']) + '\n')
            return row['graph_id']
    # the graph is not in the table, so add it
    # edges relabels to graph verticies so this has to be done last
    if len(G.vertices()) != 0:
        graph_data['edges'] = graph_to_array(G)
    graph_data['type'] = type
    my_cursor.execute("""INSERT INTO graphs_dim_1_NF
        (cardinality, edges, num_components, periodic_cycles,
         periodic_cardinality, preperiodic_components, positive_in_degree,
         max_tail, type)
        VALUES
        (%(cardinality)s, %(edges)s, %(num_components)s, %(periodic_cycles)s,
        %(periodic_cardinality)s, %(preperiodic_components)s, %(positive_in_degree)s,
        %(max_tail)s, %(type)s)
        RETURNING graph_id """, graph_data)
    if my_cursor.rowcount == 0: #error check rowcount after insert
        log_file.write('identify_graph failure: ' + str(graph_data['edges']) + ' not inserted \n')
    else:
        log_file.write('identify_graph: ' + str(graph_data['edges']) + ' successfully inserted \n') 
    log_file.write('adding preperiodic graph to table: ' + str(graph_data['edges']) + '\n')
    return my_cursor.fetchone()[0]

def add_rational_preperiodic_points_NF(function_id, my_cursor, model_name='original', field_label=None, log_file=sys.stdout, timeout=30):
    """
    Find the rational preperiodic points and add

    into functions_dim_1_NF table:
        rational_preriodic_graph_id varchar,

    into rational_preperiodic_dim_1_NF table:
        rational_periodic_points varchar[][2],

    into graphs_dim_1_NF table: #if not already there
        cardinality
        edges
        num_components
        periodic_cycles
        preperiodic components
        max_tail
    """
    if timeout != 0:
        alarm(timeout)

    log_file.write('starting rational preperiodic points for:' + str(function_id) + '\n')
    try:
        graph_data = {}
        preperiodic_data = {}
        query = {}
        query['function_id']=function_id
        F = get_sage_func_NF(function_id, model_name, my_cursor, log_file=log_file)
        if field_label is None:
            K = F.base_ring()
            bool, field_label = lmfdb_field_label_NF(K, log_file=log_file)
            if not bool:
                return False
        else:
            K = get_sage_field_NF(field_label)
            # TODO: this may have embedding issues in some cases
            F = F.change_ring(K)
        if timeout != 0:
            alarm(timeout)
        if K.degree() > 4:
            preper = F.rational_preperiodic_graph(prime_bound=[1,5], lifting_prime=5)
        elif K.degree() > 3:
            preper = F.rational_preperiodic_graph(prime_bound=[1,15], lifting_prime=7)
        else:
            preper = F.rational_preperiodic_graph()
        ## TODO: add graph_id

        preperiodic_data['function_id'] = function_id
        preperiodic_data['base_field_label'] = field_label
        #check if its already there:
        my_cursor.execute("""SELECT
            id FROM rational_preperiodic_dim_1_NF
            WHERE function_id=%(function_id)s AND base_field_label=%(base_field_label)s"""
            , preperiodic_data)
        if my_cursor.rowcount != 0:
            log_file.write('rational preperiodic points already known for:' + str(function_id) + '\n')
            cancel_alarm()
            return True
        periodic = []
        for c in preper.all_simple_cycles():
            periodic.append([str(t) for t in c[0]])
        preperiodic_data['rational_periodic_points'] = periodic
        # one point per connected component
        # TODO: needs to be the same order as the components are listed in the graph table

        #identify graph and add if necessary
        graph_id = identify_graph(preper, F, my_cursor, 1, log_file=log_file)
        preperiodic_data['graph_id'] = graph_id

        #TODO check that it isn't already there
        my_cursor.execute("""INSERT INTO rational_preperiodic_dim_1_NF
            (function_id, base_field_label, rational_periodic_points, graph_id)
            VALUES
            (%(function_id)s, %(base_field_label)s, %(rational_periodic_points)s, %(graph_id)s)
            RETURNING id """,preperiodic_data)
        if my_cursor.rowcount == 0: #error check rowcount after insert
            log_file.write('add_rational_preperiodic_points_NF failure: ' + str(function_id) + ' not inserted \n')
        else:
            log_file.write('add_rational_preperiodic_points_NF: ' + str(function_id) + ' successfully inserted \n') 
        log_file.write('rational preperiodic points computed for:' + str(function_id) + '\n')
        cancel_alarm()
        return True
    except AlarmInterrupt:
        log_file.write('timeout: preperiodic points for:' + str(timeout) + ':' + str(function_id) + '\n')
    except Exception as e:
        log_file.write('failure: preperiodic points for:' + str(function_id) + 'with error:' + str(e) + '\n')
        #raise

    cancel_alarm()
    return False

def add_reduced_model_NF(function_id, my_cursor, model_name='original', log_file=sys.stdout, timeout=30):
    """
    Compute the reduced model

    coeffs      varchar[],
    resultant   varchar,
    bad_primes  integer[],
    height      double precision,
    base_field_label varchar,
    conjugation_from_original varchar[],
    conjugation_from_original_base_field_label varchar(%s)

    """
    if timeout != 0:
        alarm(timeout)

    query={}
    query['function_id']=function_id
    log_file.write('Computing reduced model for:' + str(function_id) + '\n')
    try:
        F = get_sage_func_NF(function_id, model_name, my_cursor, log_file=log_file)
        try:
            log_file.write('trying reduced with dynatomic for:' + str(function_id) + '\n')
            g, M = F.reduced_form(smallest_coeffs=True, dynatomic=True,\
                                  return_conjugation=True, start_n=1)
        except Exception as e:
            log_file.write('error reduced with dynatomic for:' + str(function_id) + 'with error:' + str(e) + '\n')
            if timeout != 0:
                alarm(timeout)
            log_file.write('trying reduced with periodic for:' + str(function_id) + '\n')
            g, M = F.reduced_form(smallest_coeffs=True, dynatomic=False,\
                                   return_conjugation=True, start_n=1)
        if M.base_ring() == ZZ:
            M = M.change_ring(QQ)
        log_file.write('reduced form computed \n')
        if g.base_ring().degree() == 1:
            bad_primes = g.primes_of_bad_reduction()
        else:
            bad_primes = list(set([p.norm() for p in g.primes_of_bad_reduction()])) #remove duplicates
            bad_primes.sort()

        g.normalize_coordinates()
        #original model
        bool, K_id = lmfdb_field_label_NF(F.base_ring())
        assert(bool)
        query['reduced_model.coeffs'] = [get_coefficients(g) for g in F]
        query['reduced_model.resultant'] = str(F.resultant())
        query['reduced_model.bad_primes'] = [int(p) for p in bad_primes]
        query['reduced_model.height'] = float(F.global_height())
        query['reduced_model.base_field_label'] = K_id
        #models['original'].update({'base_field_emb': int(emb_index)})
        #conjugation to original model
        #query['reduced_model.conjugation_from_original'] = [str(t) for r in M for t in r]
        #can these fields be different?
        #assert(M.base_ring()==F.base_ring())
        #query['reduced_model.conjugation_from_original_base_field_label'] = K_id

        my_cursor.execute("""UPDATE functions_dim_1_NF
            SET reduced_model.coeffs = %(reduced_model.coeffs)s,
                reduced_model.resultant = %(reduced_model.resultant)s,
                reduced_model.bad_primes = %(reduced_model.bad_primes)s,
                reduced_model.height = %(reduced_model.height)s,
                reduced_model.base_field_label = %(reduced_model.base_field_label)s
            WHERE
                function_id = %(function_id)s
            """, query)
        if my_cursor.rowcount == 0: #error check rowcount after update
            log_file.write('add_reduced_model_NF failure: ' + str(function_id) + ' not updated \n')
        else:
            log_file.write('add_reduced_model_NF: ' + str(function_id) + ' successfully updated \n') 
        log_file.write('reduced model computed: ' + str(function_id) + '\n')
        cancel_alarm()
        return True

    except AlarmInterrupt:
        log_file.write('reduced model timeout: ' + str(timeout) + ':' + str(function_id) + '\n')
    except Exception as e:
        log_file.write('reduced model failure: ' + str(function_id) + 'with error:' + str(e) + '\n')
        #raise
    cancel_alarm()
    return False

def add_is_polynomial_NF(function_id, my_cursor, model_name='original', log_file=sys.stdout, timeout=30):
    """
    Determine if the map is a polynomial map (totally ramified fixed point)

    'is_polynomial'
    """
    if timeout != 0:
        alarm(timeout)
    log_file.write('starting is_polynomial for:' + str(function_id) + '\n')

    try:
        query={}
        query['function_id']=function_id
        F = get_sage_func_NF(function_id, model_name, my_cursor, log_file=log_file)
        is_poly = F.is_polynomial()

        query['is_polynomial'] = is_poly
        my_cursor.execute("""UPDATE functions_dim_1_NF
            SET is_polynomial = %(is_polynomial)s
            WHERE function_id=%(function_id)s
            """,query)
        if my_cursor.rowcount == 0: #error check rowcount after update
            log_file.write('add_is_polynomial_NF failure: ' + str(function_id) + ' not updated \n')
        else:
            log_file.write('add_is_polynomial_NF: ' + str(function_id) + ' successfully updated \n')  
        log_file.write('is polynomial computed: ' + str(function_id) + '\n')
        cancel_alarm()
        return True

    except AlarmInterrupt:
        log_file.write('is_polynomial timeout: ' + str(timeout) + ':' + str(function_id) + '\n')
    except Exception as e:
        log_file.write('is_polynomial failure: ' + str(function_id) + 'with error:' + str(e) + '\n')
        #raise
    cancel_alarm()
    return False

def add_monic_centered_model_NF(function_id, my_cursor, model_name='original', log_file=sys.stdout, timeout=30):
    """
    Compute the monic centered model.

    If it hasn't already been checked to be, add_is_polynomial_NF is called.

    coeffs      varchar[],
    resultant   varchar,
    bad_primes  integer[],
    height      double precision,
    base_field_label varchar,
    conjugation_from_original varchar[],
    conjugation_from_original_base_field_label varchar(%s)

    #TODO Note that this has to start from original or the conjugation is wrong

    """
    if timeout != 0:
        alarm(timeout)
    query={}
    query['function_id'] = function_id

    my_cursor.execute("""SELECT is_polynomial FROM functions_dim_1_NF where function_id = %(function_id)s""",query)
    is_poly= my_cursor.fetchone()['is_polynomial']
    if is_poly is None:
        add_is_polynomial_NF(function_id, my_cursor, model_name=model_name, log_file=log_file, timeout=timeout)
        my_cursor.execute("""SELECT is_polynomial FROM functions_dim_1_NF where function_id = %(function_id)s""",query)
        is_poly= my_cursor.fetchone()['is_polynomial']
    if not is_poly:
        cancel_alarm()
        #no monic centered model if not a polynomial
        return True

    monic_centered = {}
    try:
        F = get_sage_func_NF(function_id, model_name, my_cursor, log_file=log_file)
        N = F.domain().dimension()
        G,M,phi = F.normal_form(return_conjugation=True)
        #base field may have changed so normalize again
        G, phi = normalize_function_NF(G, log_file=log_file)
        L = G.base_ring()
        M = matrix(L, N+1, N+1, [phi(t) for r in M for t in r])

        G.normalize_coordinates()
        res = G.resultant()
        #correction to normal form
        G.scale_by(1/G[0].coefficient({G.domain().gen(0):G.degree()}))

        #monic centered model
        bool, L_id = lmfdb_field_label_NF(L)
        assert(bool)
        query['monic_centered.coeffs'] = [get_coefficients(g) for g in G]
        query['monic_centered.resultant'] = str(G.resultant())
        if L.degree() == 1:
            bad_primes = G.primes_of_bad_reduction()
        else:
            bad_primes = list(set([p.norm() for p in G.primes_of_bad_reduction()])) #remove duplicates
            bad_primes.sort()
        query['monic_centered.bad_primes'] = [int(p) for p in bad_primes]
        query['monic_centered.height'] = float(G.global_height())
        query['monic_centered.base_field_label'] = L_id
        #models['original'].update({'base_field_emb': int(emb_index)})
        #conjugation to original model
        #query['monic_centered.conjugation_from_original'] = [str(t) for r in M for t in r]
        #can these fields be different?
        #query['monic_centered.conjugation_from_original_base_field_label'] = L_id

        my_cursor.execute("""UPDATE functions_dim_1_NF
            SET monic_centered.coeffs = %(monic_centered.coeffs)s,
                monic_centered.resultant = %(monic_centered.resultant)s,
                monic_centered.bad_primes = %(monic_centered.bad_primes)s,
                monic_centered.base_field_label = %(monic_centered.base_field_label)s
            WHERE
                function_id = %(function_id)s
            """, query)
        
        if my_cursor.rowcount == 0: #error check rowcount after update
            log_file.write('add_monic_centered_model_NF failure: ' + str(function_id) + ' not updated \n')
        else:
            log_file.write('add_monic_centered_model_NF: ' + str(function_id) + ' successfully updated \n') 
        log_file.write('monic centered model computed: ' + str(function_id) + '\n')
        cancel_alarm()
        return True

    except AlarmInterrupt:
        log_file.write('monic centered model timeout: ' + str(timeout) + ':' + str(function_id) + '\n')
    except Exception as e:
        log_file.write('monic centered model failure: ' + str(function_id) + 'with error:' + str(e) + '\n')
        #raise
    cancel_alarm()
    return False

def add_chebyshev_model_NF(function_id, my_cursor, model_name='original', log_file=sys.stdout, timeout=30):
    """
    Determine if chebyshev.

    if 'is_polynomial' is not set, add_is_polynomial is called.

    if 'is_pcf' is not set, add_is_pcf is called.

    is_Chebshyev is set

    """
    query={}
    query['function_id']=function_id
    log_file.write('starting chebyshev model for:' + str(function_id) + '\n')
    my_cursor.execute("""SELECT is_polynomial FROM functions_dim_1_NF where function_id = %(function_id)s""",query)
    is_poly= my_cursor.fetchone()['is_polynomial']
    if is_poly is None:
        add_is_polynomial_NF(function_id, model_name=model_name, log_file=log_file, timeout=timeout)
        my_cursor.execute("""SELECT is_polynomial FROM functions_dim_1_NF where function_id = %(function_id)s""",query)
        is_poly= my_cursor.fetchone()['is_polynomial']
    if not is_poly:
        cancel_alarm()
        #not chebyshev if not a polynomial
        query['is_chebyshev']=False
        my_cursor.execute("""UPDATE functions_dim_1_NF
            SET is_chebyshev = %(is_chebyshev)s
            WHERE
                function_id = %(function_id)s
            """, query)
        if my_cursor.rowcount == 0: #error check rowcount after update
            log_file.write('add_chebyshev_model_NF failure: ' + str(function_id) + ' not updated \n')
        else:
            log_file.write('add_chebyshev_model_NF: ' + str(function_id) + ' successfully updated \n')  
        log_file.write('chebyshev model done for:' + str(function_id) + '\n')
        return True
    #check if chebyshev - Milnor
    my_cursor.execute("""SELECT is_pcf FROM functions_dim_1_NF where function_id = %(function_id)s""",query)
    is_pcf = my_cursor.fetchone()['is_pcf']
    if is_pcf is None:
        add_is_pcf(my_cursor, function_id, model_name=model_name, bool_add_field=True, log_file=log_file, timeout=timeout)
        my_cursor.execute("""SELECT is_pcf FROM functions_dim_1_NF where function_id = %(function_id)s""",query)
        is_pcf = my_cursor.fetchone()['is_pcf']
    if not is_pcf:
        cancel_alarm()
        #not chebyshev if not pcf
        query['is_chebyshev'] = False
        my_cursor.execute("""UPDATE functions_dim_1_NF
            SET is_chebyshev = %(is_chebyshev)s
            WHERE
                function_id = %(function_id)s
            """, query)
        if my_cursor.rowcount == 0: #error check rowcount after update
            log_file.write('add_chebyshev_model_NF failure: ' + str(function_id) + ' not updated \n')
        else:
            log_file.write('add_chebyshev_model_NF: ' + str(function_id) + ' successfully updated \n') 
        log_file.write('chebyshev model done for:' + str(function_id) + '\n')
        return True
    try:
        if timeout != 0:
            alarm(timeout)
        F = get_sage_func_NF(function_id, model_name, my_cursor, log_file=log_file)
        try:
            Fbar = F.change_ring(QQbar)
        except ValueError:
            Fbar = F.change_ring(F.base_ring().embeddings(QQbar)[0])
        d = F.degree()
        Pbar = Fbar.domain()
        crit, post_crit = get_post_critical(Fbar)
        count_crit = 0
        for Q in crit:
            if Q != Pbar([1,0]):
                count_crit += 1
        if count_crit == d-1:
            count = 0
            for Q in post_crit:
                if Q != Pbar([1,0]) and Q not in crit:
                    good_Q = Q
                    count += 1
            if count == 2:
                # and we need either [1,1] or both fixed
                m,n = good_Q.is_preperiodic(Fbar, return_period=True)
                if n == 1:
                    is_cheby = True
                else:
                    is_cheby = False
            else:
                is_cheby = False
        else:
            is_cheby = False
        query['is_chebyshev'] = is_cheby
        if not is_cheby:
            log_file.write('not chebyshev:' + str(function_id) + '\n')
            my_cursor.execute("""UPDATE functions_dim_1_NF
            SET is_chebyshev = %(is_chebyshev)s
            WHERE
                function_id = %(function_id)s
            """, query)
            if my_cursor.rowcount == 0: #error check rowcount after update
                log_file.write('add_chebyshev_model_NF failure: ' + str(function_id) + ' not updated \n')
            else:
                log_file.write('add_chebyshev_model_NF: ' + str(function_id) + ' successfully updated \n') 
            return True
        #else is chebyshev

        query['is_chebyshev'] = True
<<<<<<< HEAD
=======
        query['chebyshev_model.coeffs'] = [get_coefficients(g) for g in ch]
        query['chebyshev_model.resultant'] = str(ch.resultant())
        if K.degree() == 1:
            bad_primes = ch.primes_of_bad_reduction()
        else:
            bad_primes = list(set([p.norm() for p in ch.primes_of_bad_reduction()])) #remove duplicates
            bad_primes.sort()
        query['chebyshev_model.bad_primes'] = [int(p) for p in bad_primes]
        query['chebyshev_model.height'] = float(ch.global_height())
        query['chebyshev_model.base_field_label'] = K_id
        #models['original'].update({'base_field_emb': int(emb_index)})
        #conjugation to original model
        N = ch.domain().dimension()
        M = conj_set[0]
        K, el, psi = number_field_elements_from_algebraics([t for r in M for t in r])
        L, phi = normalize_field_NF(K, log_file=log_file)
        M = matrix(L, N+1, N+1, [phi(t) for t in el])
        bool, L_id = lmfdb_field_label_NF(L)
        assert(bool)
        query['chebyshev_model.conjugation_from_original'] = [str(t) for r in M for t in r]
        query['chebyshev_model.conjugation_from_original_base_field_label'] = L_id

        #return query

>>>>>>> 7c4f2835
        my_cursor.execute("""UPDATE functions_dim_1_NF
            SET is_chebyshev = %(is_chebyshev)s
            WHERE
                function_id = %(function_id)s
            """, query)
        cancel_alarm()
        if my_cursor.rowcount == 0: #error check rowcount after update
            log_file.write('add_chebyshev_model_NF failure: ' + str(function_id) + ' not updated \n')
        else:
            log_file.write('add_chebyshev_model_NF: ' + str(function_id) + ' successfully updated \n')   
        log_file.write('chebyshev model done for:' + str(function_id) + '\n')
        return True


    except AlarmInterrupt:
        log_file.write('chebyshev model timeout: ' + str(timeout) + ':' + str(function_id) + '\n')
    except Exception as e:
        log_file.write('chebyshev model failure: ' + str(function_id) + 'with error:' + str(e) + '\n')
        #raise
    cancel_alarm()
    return False

def add_newton_model_NF(function_id, my_cursor, model_name='original', log_file=sys.stdout, timeout=30):
    """
    Determine if newton and compute the associated newton polynomial
    See 1510.02271 for a possible newton citation

    'is_newton'
    newton_polynomial_coeffs  varchar[],
    """
    query={}
    query['function_id']=function_id
    log_file.write('starting newton model for:' + str(function_id) + '\n')
    #check if newton map
    try:
        F = get_sage_func_NF(function_id, model_name, my_cursor)
        N = F.domain().dimension()
        if timeout != 0:
            alarm(timeout)
        sigma_1 = F.sigma_invariants(1)
        d = ZZ(F.degree())
        newton_sigma = [d/(d-1)] + [0 for _ in range(d)] #almost newton
        if sigma_1 != newton_sigma:
            query['is_newton'] = False
            my_cursor.execute("""UPDATE functions_dim_1_NF
                SET is_newton = %(is_newton)s
                WHERE
                    function_id = %(function_id)s
                """, query)
            if my_cursor.rowcount == 0: #error check rowcount after update
                log_file.write('add_newton_model_NF failure: ' + str(function_id) + ' not updated \n')
            else:
                log_file.write('add_newton_model_NF: ' + str(function_id) + ' successfully updated \n')      
            cancel_alarm()
            log_file.write('newton model done for:' + str(function_id) + '\n')
            return True
        #else is newton
        try:
            Fbar = F.change_ring(QQbar)
        except ValueError:
            Fbar = F.change_ring(F.base_ring().embeddings(QQbar)[0])
        Pbar = Fbar.domain()
        fixed = Fbar.periodic_points(1)
        for Q in fixed:
            if Fbar.multiplier(Q,1) != 0:
                inf = Q
                break
        if inf != Pbar([1,0]):
            #need to move inf to infinity
            fixed.remove(inf)
            source = [inf] + fixed[:2]
            target = [Pbar([1,0]), Pbar([0,1]), Pbar([1,1])]
            M = Pbar.point_transformation_matrix(source, target)
            M = M.inverse()
            newton = Fbar.conjugate(M)
            K, el, psi = number_field_elements_from_algebraics([t for r in M for t in r])
            L, phi = normalize_field_NF(K, log_file=log_file)
            M = matrix(L, N+1, N+1, [phi(t) for t in el])

            newton = newton._number_field_from_algebraics()
            #normalize base field
            newton, phi = normalize_function_NF(newton, log_file)
            #fix variable names
            PN = ProjectiveSpace(newton.base_ring(), Pbar.dimension(), Pbar.variable_names())
            RN = PN.coordinate_ring()
            newton = DynamicalSystem([RN(newt) for newt in newton], domain=PN)
        else:
            newton = F
            L = F.base_ring()
            M = matrix(QQ,2,2,[1,0,0,1])
        bool, L_id = lmfdb_field_label_NF(L)
        assert(bool)

        N_aff = newton.dehomogenize(1)
        z = N_aff.domain().gen(0)
        Npoly = (z-N_aff[0]).numerator()
        assert(Npoly.derivative(z) == (z-N_aff[0]).denominator()), "not actually newton"
        query['is_newton'] = True

<<<<<<< HEAD
=======
        query['newton_model.coeffs'] = [get_coefficients(g) for g in newton]
        query['newton_model.resultant'] = str(newton.resultant())
        if L.degree() == 1:
            bad_primes = newton.primes_of_bad_reduction()
        else:
            bad_primes = list(set([p.norm() for p in newton.primes_of_bad_reduction()])) #remove duplicates
            bad_primes.sort()
        query['newton_model.bad_primes'] = [int(p) for p in bad_primes]
        query['newton_model.height'] = float(newton.global_height())
        query['newton_model.base_field_label'] = L_id
        #models['original'].update({'base_field_emb': int(emb_index)})
        #conjugation to original model
        query['newton_model.conjugation_from_original'] = [str(t) for r in M for t in r]
        query['newton_model.conjugation_from_original_base_field_label'] = L_id
>>>>>>> 7c4f2835
        C = []
        z = Npoly.parent().gen(0)
        for i in range(0,Npoly.degree()+1):
            C.append(str(Npoly.coefficient({z:i})))
        query['newton_polynomial_coeffs'] = C

        my_cursor.execute("""UPDATE functions_dim_1_NF
            SET newton_polynomial_coeffs = %(newton_model.polynomial_coeffs)s,
                is_newton = %(is_newton)s
            WHERE
                function_id = %(function_id)s
            """, query)

        cancel_alarm()
        if my_cursor.rowcount == 0: #error check rowcount after update
            log_file.write('add_newton_model_NF failure: ' + str(function_id) + ' not updated \n')
        else:
            log_file.write('add_newton_model_NF: ' + str(function_id) + ' successfully updated \n')   
        log_file.write('newton model done for:' + str(function_id) + '\n')
        return True

    except AlarmInterrupt:
        log_file.write('newton model timeout: ' + str(timeout) + ':' + str(function_id) + '\n')
    except Exception as e:
        log_file.write('newton model failure: ' + str(function_id) + 'with error:' + str(e) + '\n')
        #raise
    cancel_alarm()
    return False


def add_is_lattes_NF(function_id, my_cursor, model_name='original', log_file=sys.stdout, timeout=30):
    """
    Determine if lattes. Updates is_pcf if not known

    'is_lattes'
    """
    log_file.write('starting is lattes for:' + str(function_id) + '\n')
    query={}
    query['function_id']=function_id
    # must be pcf
    my_cursor.execute("""SELECT is_pcf FROM functions_dim_1_NF where function_id = %(function_id)s""",query)
    is_pcf = my_cursor.fetchone()['is_pcf']
    if is_pcf is None:
        add_is_pcf(my_cursor, function_id, model_name=model_name, bool_add_field=True, log_file=log_file, timeout=timeout)
        my_cursor.execute("""SELECT is_pcf FROM functions_dim_1_NF where function_id = %(function_id)s""",query)
        is_pcf = my_cursor.fetchone()['is_pcf']
    if not is_pcf:
        cancel_alarm()
        #not lattes if not pcf
        query['is_lattes']=False
        my_cursor.execute("""UPDATE functions_dim_1_NF
            SET is_lattes = %(is_lattes)s
            WHERE
                function_id = %(function_id)s
            """, query)
        if my_cursor.rowcount == 0: #error check rowcount after update
            log_file.write('add_is_lattes_NF failure: ' + str(function_id) + ' not updated \n')
        else:
            log_file.write('add_is_lattes_NF ' + str(function_id) + ' successfully updated \n')   
        log_file.write('lattes done for:' + str(function_id) + '\n')
        return True

    #check if lattes map
    try:
        if timeout != 0:
            alarm(timeout)

        F = get_sage_func_NF(function_id, model_name, my_cursor, log_file=log_file)
        d = ZZ(F.degree())
        try:
            Fbar = F.change_ring(QQbar)
        except ValueError:
            Fbar = F.change_ring(F.base_ring().embeddings(QQbar)[0])
        Pbar = Fbar.domain()

        crit, post_crit = get_post_critical(Fbar)
        if (len(crit) == 2*d - 2) and \
            (len(set(post_crit).difference(set(crit))) == 4):
            is_lattes = True
            #TODO get curve
            """
            try:
                if timeout != 0:
                    alarm(timeout)
                P2.<z,w> = ProjectiveSpace(QQbar,1)
                T = 1
                for t in post_crit:
                    T = T*(z-t[0])
                C = Curve(w^2-T)
                Q = C(post_crit[0][0],0)
                E = EllipticCurve_from_plane_curve(C,Q)
                mult_1 = F.multiplier_spectra(1)
                for t in mult_1:#multipliers are m, -m, m^2
                    if t^2 in mult_1:
                        m = t
                        break
                m = max([-m,m])
                f['lattes_info'] = {'curve': str(E.defining_polynomial()), 'LMFDB_label' : 'xxxx', 'm' : str(m)}
            except AlarmInterrupt:
                log_file.write('timeout lattes: ' + str(timeout) + ':' + models['original']['polys']['val'] + '\n')
            """
        else:
           is_lattes = False

        query['is_lattes'] = is_lattes
        my_cursor.execute("""UPDATE functions_dim_1_NF
            SET is_lattes = %(is_lattes)s
            WHERE
                function_id = %(function_id)s
            """, query)
        log_file.write('is lattes complete for ' + str(function_id) + '\n')
        cancel_alarm()
        if my_cursor.rowcount == 0: #error check rowcount after update
            log_file.write('add_is_lattes_NF failure: ' + str(function_id) + ' not updated \n')
        else:
            log_file.write('add_is_lattes_NF ' + str(function_id) + ' successfully updated \n')   
        return True

    except AlarmInterrupt:
        log_file.write('is lattes timeout: ' + str(timeout) + ':' + str(function_id) + '\n')
    except Exception as e:
        log_file.write('is lattes failure: ' + str(function_id) + 'with error:' + str(e) + '\n')
        #raise
    cancel_alarm()
    return False

def add_citations_NF(function_id, citations, my_cursor, log_file=sys.stdout):
    """
        Add the id of the citations for this functions
    """
    #make sure they are ints
    if citations == []:
        log_file.write('no citations for ' + str(function_id) + '\n')
        return True
    num_cites = []
    for cite in citations:
        my_cursor.execute("""SELECT
            id
             FROM citations
            WHERE label=%s
            """,[cite])
        num_cites.append(my_cursor.fetchone()['id'])

    my_cursor.execute("""SELECT
        citations
         FROM functions_dim_1_NF
        WHERE function_id=%s
        """,[function_id])
    #merge and sort the new list of citations
    if my_cursor.rowcount == 0:
        new_cites = sorted(num_cites)
    else:
        cites = my_cursor.fetchone()['citations']
        if cites is None:
            new_cites = sorted(num_cites)
        else:
            new_cites = sorted(list(set(cites+num_cites)))
    log_file.write('new citations list for ' + str(function_id) + ' is ' + str(new_cites) + '\n')
    my_cursor.execute("""UPDATE functions_dim_1_NF
        SET citations = %s
        WHERE
            function_id = %s
        """, [new_cites, function_id])
    if my_cursor.rowcount == 0: #error check rowcount after update
        log_file.write('Citations update failure: ' + str(function_id) + '\n')
    else:
        log_file.write('Citations update: ' + str(function_id) + ' successful \n')   
    log_file.write('done\n')
    return my_cursor.rowcount

def function_in_family_NF(f, F, maxk=3):
    """
    see if f is a member of the family F

    TODO: Make this more efficient by considering k=1, then k=2, then k=3

    TODO: What to do when I.dimenion() > 0?
    """
    sigmas = []
    fsigmas = []
    for k in range(1,maxk+1):
        sigmas.append([str(v) for v in F.sigma_invariants(k)])
        fsigmas.append(f.sigma_invariants(k))
    num_sigmas = []
    S = PolynomialRing(F.base_ring().base_ring(),F.base_ring().ngens(),'t')
    SF = FractionField(S)
    for k in range(maxk):
        num_sigmas.append([SF(v) for v in sigmas[k]])
    L = []
    for k in range(maxk):
        for i in range(len(num_sigmas[k])):
            L.append(fsigmas[k][i]*num_sigmas[k][i].denominator() - num_sigmas[k][i].numerator())
    I = S.ideal(L)
    for v in I.variety():
        g = F.specialization(v)
        if f.change_ring(QQbar).is_conjugate(g.change_ring(QQbar)):
            return True,v
    return False,{}

def add_families_NF(function_id, my_cursor, log_file=sys.stdout):
    """
        Check if F is a member of any family in the table of families.
        Add those families to the record
    """
    my_cursor.execute("""SELECT degree, base_field_label, family
            FROM functions_dim_1_NF where function_id = %s""",[function_id])
    if my_cursor.rowcount == 0:
        log_file.write('No database entry for ' + str(function_id) + '\n')
        return False
    func_vals = my_cursor.fetchone()
    f = get_sage_func_NF(function_id, 'original', my_cursor)
    d = func_vals['degree']
    K = get_sage_field_NF(func_vals['base_field_label'])
    families = func_vals['family']
    if families is None:
        families = []
    my_cursor.execute("""SELECT family_id, base_field_label, num_parameters
            FROM families_dim_1_NF where degree = %s""",[d])
    if my_cursor.rowcount == 0:
        return False
    f_sigmas = []
    for k in range(1,3):
        f_sigmas.append(f.sigma_invariants(k))

    for fam in my_cursor.fetchall():
        F = get_sage_family_NF(fam['family_id'], my_cursor, log_file=sys.stdout)
        fam_sigmas = []
        func_sigmas = []
        # TODO: what if the function is defined over an extension of the family base field?
        # assume for now that the family is defined over QQ
        S = PolynomialRing(K, fam['num_parameters'], 't')
        SF = FractionField(S)
        for k in [1, 2]:
            # compute the family sigmas and
            # move the function sigmas to the same ring
            fam_sigmas.append([SF(v) for v in F.sigma_invariants(k)])
            func_sigmas.append([S(v) for v in f_sigmas[k-1]])
        L = []
        for k in range(len(fam_sigmas)):
            for i in range(len(fam_sigmas[k])):
                L.append(func_sigmas[k][i]*fam_sigmas[k][i].denominator() - fam_sigmas[k][i].numerator())
        I = S.ideal(L)
        phi_bar = K.embeddings(QQbar)[0]
        fbar = f.change_ring(phi_bar)
        F = get_sage_family_NF(fam['family_id'], my_cursor).change_ring(S)

        for v in I.variety():
            print(v)
            g = F.specialization(v)
            gbar = g.change_ring(phi_bar)
            if fbar.is_conjugate(gbar):
                families.append(fam['family_id'])
        #remove any duplicates
        families = sorted(list(set(families)))
        log_file.write('Updating families for ' + str(function_id) + ' to ' + str(families) + '\n')
        # TODO: merge citation lists too!
        my_cursor.execute("""UPDATE functions_dim_1_NF
            SET family = %s
            WHERE function_id=%s
            """,[families, function_id])
        if my_cursor.rowcount == 0: #error check rowcount after update
            log_file.write('Families update failure:' + str(function_id) + '\n')
        else:
            log_file.write('Families updated: ' + str(function_id) + ' successful \n')   

def add_function_all_NF(F, my_cursor, citations=[], log_file=sys.stdout, timeout=30):
    """
    add all entries for one dynamical system
    """
    #TODO add parameter to overwrite data in the database

    is_new, F_id = add_function_NF(F, my_cursor, log_file=log_file, timeout=timeout) #has timeout
    K = F.base_ring()
    K, phi = normalize_field_NF(K)
    bool, base_field_label = lmfdb_field_label_NF(K)
    
    if is_new:
        add_citations_NF(F_id, citations, my_cursor, log_file=log_file)
        add_is_pcf(my_cursor, F_id, 'original', bool_add_field=True, log_file=log_file, timeout=timeout)
        add_critical_portrait(F_id, my_cursor, 'original', log_file=log_file, timeout=timeout)
        add_automorphism_group_NF(F_id, my_cursor, 'original', log_file=log_file, timeout=timeout)
        add_rational_preperiodic_points_NF(F_id, my_cursor, field_label=base_field_label, log_file=log_file, timeout=timeout)
        add_reduced_model_NF(F_id, my_cursor, log_file=log_file, timeout=timeout)
        add_is_polynomial_NF(F_id, my_cursor, log_file=log_file, timeout=timeout)
        add_monic_centered_model_NF(F_id, my_cursor, log_file=log_file, timeout=timeout)
        add_chebyshev_model_NF(F_id, my_cursor, log_file=log_file, timeout=timeout)
        add_newton_model_NF(F_id, my_cursor, log_file=log_file, timeout=timeout)
        add_is_lattes_NF(F_id, my_cursor, log_file=log_file, timeout=timeout)
        choose_display_model(F_id, my_cursor, log_file=log_file)
        add_families_NF(F_id, my_cursor, log_file=log_file)
    else:
        add_rational_preperiodic_points_NF(F_id, my_cursor, field_label=base_field_label, log_file=log_file, timeout=timeout)

    return F_id<|MERGE_RESOLUTION|>--- conflicted
+++ resolved
@@ -1090,33 +1090,6 @@
         #else is chebyshev
 
         query['is_chebyshev'] = True
-<<<<<<< HEAD
-=======
-        query['chebyshev_model.coeffs'] = [get_coefficients(g) for g in ch]
-        query['chebyshev_model.resultant'] = str(ch.resultant())
-        if K.degree() == 1:
-            bad_primes = ch.primes_of_bad_reduction()
-        else:
-            bad_primes = list(set([p.norm() for p in ch.primes_of_bad_reduction()])) #remove duplicates
-            bad_primes.sort()
-        query['chebyshev_model.bad_primes'] = [int(p) for p in bad_primes]
-        query['chebyshev_model.height'] = float(ch.global_height())
-        query['chebyshev_model.base_field_label'] = K_id
-        #models['original'].update({'base_field_emb': int(emb_index)})
-        #conjugation to original model
-        N = ch.domain().dimension()
-        M = conj_set[0]
-        K, el, psi = number_field_elements_from_algebraics([t for r in M for t in r])
-        L, phi = normalize_field_NF(K, log_file=log_file)
-        M = matrix(L, N+1, N+1, [phi(t) for t in el])
-        bool, L_id = lmfdb_field_label_NF(L)
-        assert(bool)
-        query['chebyshev_model.conjugation_from_original'] = [str(t) for r in M for t in r]
-        query['chebyshev_model.conjugation_from_original_base_field_label'] = L_id
-
-        #return query
-
->>>>>>> 7c4f2835
         my_cursor.execute("""UPDATE functions_dim_1_NF
             SET is_chebyshev = %(is_chebyshev)s
             WHERE
@@ -1216,23 +1189,6 @@
         assert(Npoly.derivative(z) == (z-N_aff[0]).denominator()), "not actually newton"
         query['is_newton'] = True
 
-<<<<<<< HEAD
-=======
-        query['newton_model.coeffs'] = [get_coefficients(g) for g in newton]
-        query['newton_model.resultant'] = str(newton.resultant())
-        if L.degree() == 1:
-            bad_primes = newton.primes_of_bad_reduction()
-        else:
-            bad_primes = list(set([p.norm() for p in newton.primes_of_bad_reduction()])) #remove duplicates
-            bad_primes.sort()
-        query['newton_model.bad_primes'] = [int(p) for p in bad_primes]
-        query['newton_model.height'] = float(newton.global_height())
-        query['newton_model.base_field_label'] = L_id
-        #models['original'].update({'base_field_emb': int(emb_index)})
-        #conjugation to original model
-        query['newton_model.conjugation_from_original'] = [str(t) for r in M for t in r]
-        query['newton_model.conjugation_from_original_base_field_label'] = L_id
->>>>>>> 7c4f2835
         C = []
         z = Npoly.parent().gen(0)
         for i in range(0,Npoly.degree()+1):
